--- conflicted
+++ resolved
@@ -19,14 +19,11 @@
     "fastmcp>=0.1.0",
     "httpx>=0.25.0",
     "jinja2>=3.1.0",
-<<<<<<< HEAD
     "azure-storage-blob>=12.19.0",
     "azure-identity>=1.15.0",
-=======
     "streamlit>=1.28.0",
     "plotly>=5.17.0",
     "pandas>=2.1.0",
->>>>>>> 422a7b02
 ]
 
 [project.optional-dependencies]
